--- conflicted
+++ resolved
@@ -1,10 +1,6 @@
-<<<<<<< HEAD
-import abc
-
 import matplotlib.pyplot as plt
 import numpy as np
-=======
->>>>>>> 736940ea
+
 import torch
 import torch.nn as nn
 import torch.optim as optim
